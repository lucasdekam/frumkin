--- conflicted
+++ resolved
@@ -1,27 +1,9 @@
-<<<<<<< HEAD
 # Double layer modelling
 
-This repository contains the code that was used to produce the results in the paper:
+This repository contains code for a continuum model of the electric double layer.
 
-Lucas B.T. de Kam, Thomas L. Maier, Katharina Krischer,
-Electrolyte effects on the alkaline hydrogen evolution reaction: A mean-field approach,
-_Electrochimica Acta_,
-2024,
-144530,
-ISSN 0013-4686,
-https://doi.org/10.1016/j.electacta.2024.144530.
+## Papers
 
-
-## Abstract
-
-This paper introduces the combination of an advanced double-layer model with electrochemical kinetics to explain electrolyte effects on the alkaline hydrogen evolution reaction. It is known from experimental studies that the alkaline hydrogen evolution current shows a strong dependence on the concentration and identity of cations in the electrolyte, but is independent of pH. To explain these effects, we formulate the faradaic current in terms of the electric potential in the double layer, which is calculated using a mean-field model that takes into account the cation and anion sizes as well as the electric dipole moment of water molecules. We propose that the Volmer step consists of two activated processes: a water reduction sub-step, and a sub-step in which OH− is transferred away from the reaction plane through the double layer. Either of these sub-steps may limit the rate. The proposed models for these sub-steps qualitatively explain experimental observations, including cation effects, pH-independence, and the trend reversal between gold and platinum electrodes. We also assess the quantitative accuracy of the water-reduction-limited current model; we suggest that the predicted functional relationship is valid as long as the hydrogen bonding structure of water near the electrode is sufficiently maintained.
-
-## The code
-
-The model code is in the folder `edl`. Scripts that plot the results from the paper are named `figure_*.py`. For the scatter data plots, data was extracted from figures of other publications (as cited in the paper); the extracted values are in the folder `data`. This data is processed further by the `prepare_scatter_data_*.ipynb` notebooks. The resulting dataframes stored in `data/*_df.csv` are used to generate the scatter plots.
-=======
-# double-layer-modelling
- Modelling of electrified interfaces using Poisson-Boltzmann theory
-
-See the branch `her-paper` for the code that was used to generate the plots in the arXiv paper https://arxiv.org/abs/2403.18418.
->>>>>>> e97bc890
+* The branch `her-paper` contains the code that was used to produce the results in the paper: de Kam, L. B., Maier, T. L., & Krischer, K. (2024). Electrolyte effects on the alkaline hydrogen evolution reaction: a mean-field approach. Electrochimica Acta, 144530.
+    
+* The branch `nanostructure-paper` contains the code for the following paper: Maier, T. L., T. de Kam, L. B., Golibrzuch, M., Angerer, T., Becherer, M., & Krischer, K. (2024). How Metal/Insulator Interfaces Enable an Enhancement of the Hydrogen Evolution Reaction Kinetics. ChemElectroChem, e202400109.